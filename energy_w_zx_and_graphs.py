import cirq
import numpy as np
import gymnasium as gym
from gymnasium import spaces
import pickle
import os
import matplotlib.pyplot as plt
import pyzx as zx
from pyzx import extract
import pyzx.simplify as simplify
from fractions import Fraction
from scipy.stats import sem  # for standard error
import seaborn as sns  # for better scatter visuals

MAX_QUBITS = 12
MAX_DEPTH = 50
MAX_GATES = MAX_QUBITS * MAX_DEPTH
MAX_ENERGY = MAX_GATES * 0.18
MAX_TEST_STEPS = 20
MAX_TRAIN_STEPS = 50_000
MAX_TRAIN_CIRCUITS = 2000
MAX_TEST_CIRCUITS = 100

# -----------------------------
# 1. RANDOM CIRCUIT GENERATION
# -----------------------------


def generate_random_superconducting_circuit(n_qubits=MAX_QUBITS, depth=MAX_DEPTH):
# Verified 
    qubits = [cirq.LineQubit(i) for i in range(n_qubits)]
    circuit = cirq.Circuit()
    for _ in range(depth):
        layer = []
        i = 0
        while i < n_qubits: # changed to ensure two gates aren't applied to a qubit in one layer after CNOT
            op_type = np.random.choice(['rx', 'rz', 'cx'])
            if op_type == 'rx':
                theta = np.random.uniform(0, 2*np.pi)
                layer.append(cirq.rx(theta)(qubits[i]))
            elif op_type == 'rz':
                phi = np.random.uniform(0, 2*np.pi)
                layer.append(cirq.rz(phi)(qubits[i]))
            elif op_type == 'cx' and i < len(qubits) - 1:
                if np.random.rand() < 0.5:
                    layer.append(cirq.CNOT(qubits[i], qubits[i + 1]))
                    i += 1
        circuit.append(layer)
    return circuit

def generate_dataset(num_circuits, path='dataset/'):
# The function generates a number of circuits dataset; does not separate it into training and test sets
    os.makedirs(path, exist_ok=True)
    for i in range(num_circuits):
        c = generate_random_superconducting_circuit()
        with open(os.path.join(path, f'circuit_{i}.pkl'), 'wb') as f:
            pickle.dump(c, f)
        if (i + 1) % 100 == 0:
            print(f"Generated {i + 1}/{num_circuits} circuits...")

def load_dataset(path='dataset/', limit=None):
# Verified 
    files = sorted([f for f in os.listdir(path) if f.endswith('.pkl')])[:limit]
    return [pickle.load(open(os.path.join(path, f), 'rb')) for f in files]

# ----------------------
# 2. CIRCUIT EVALUATION
# ----------------------

def evaluate_circuit(circuit):
<<<<<<< HEAD
# B!: The energy is calculated as (qubit # * gate depth * coefficient)
# verified 
=======
# Semantic error. The energy is calculated as (qubit # * gate depth * coefficient)
# Verified
>>>>>>> 88e11888

# B!: qubit count calculation must be incorporated
# verified 

    # Estimate depth as the number of non-empty moments (layers)
    depth = sum(1 for m in circuit if m.operations)
    # Count total number of gates
    gate_count = len([op for op in circuit.all_operations()])
    qubit_count = circuit.num_qubits()
    energy = qubit_count * depth * 0.18
    return {
        'depth': depth,
        'gate_count': gate_count,
        'energy': energy,
        'qubit_count': qubit_count
    }


# ------------------------
# 3. GATE TRANSFORMATIONS
# ------------------------

def apply_gate_cancellation(circuit: cirq.Circuit) -> cirq.Circuit:
# Semantic error. The iterator through the circuit iterates by moments, but within 
# the moment, the operators are chosen arbitrarily. The previous op is not the operation 
# before the current op on the same qubit. See code_verification\apply_gate_cancellation.ipynb
# TODO Debug this function
    new_ops = []
    prev_op = None
    for op in circuit.all_operations():
        if prev_op and isinstance(op.gate, cirq.EigenGate) and isinstance(prev_op.gate, cirq.EigenGate):
            if op.qubits == prev_op.qubits and type(op.gate) == type(prev_op.gate):
                if np.isclose(op.gate.exponent + prev_op.gate.exponent, 0.0, atol=1e-2):
                    prev_op = None
                    continue
        if prev_op:
            new_ops.append(prev_op)
        prev_op = op
    if prev_op:
        new_ops.append(prev_op)
    return cirq.Circuit(new_ops)

def apply_gate_merging(circuit: cirq.Circuit) -> cirq.Circuit:
# Semantic error. Same issue as in apply_gate_cancellation.
# TODO Debug this function
    new_ops = []
    pending = {}

    rx_gate_type = type(cirq.rx(0))
    rz_gate_type = type(cirq.rz(0))

    for op in circuit.all_operations():
        if isinstance(op.gate, cirq.EigenGate) and len(op.qubits) == 1:
            q = op.qubits[0]
            gate_type = type(op.gate)
            key = (q, gate_type)

            if gate_type in [rx_gate_type, rz_gate_type]:
                current_angle = op.gate._rads  # radians angle
                if key in pending:
                    old_op = pending[key]
                    old_angle = old_op.gate._rads
                    combined_angle = old_angle + current_angle
                    if np.isclose(combined_angle, 0.0, atol=1e-6):
                        del pending[key]
                    else:
                        if gate_type == rx_gate_type:
                            new_gate = cirq.rx(combined_angle)
                        else:
                            new_gate = cirq.rz(combined_angle)
                        pending[key] = new_gate.on(q)
                else:
                    pending[key] = op

            elif hasattr(op.gate, 'exponent'):
                current_exp = op.gate.exponent
                if key in pending:
                    old_op = pending[key]
                    old_exp = old_op.gate.exponent
                    combined_exp = old_exp + current_exp
                    if np.isclose(combined_exp, 0.0, atol=1e-6):
                        del pending[key]
                    else:
                        new_gate = old_op.gate.__class__(exponent=combined_exp)
                        pending[key] = new_gate.on(q)
                else:
                    pending[key] = op

            else:
                new_ops.extend(pending.values())
                pending = {}
                new_ops.append(op)

        else:
            new_ops.extend(pending.values())
            pending = {}
            new_ops.append(op)

    new_ops.extend(pending.values())
    return cirq.Circuit(new_ops)

def apply_commutation(circuit: cirq.Circuit) -> cirq.Circuit:
    moments = list(circuit)
    new_moments = []

    i = 0
    while i < len(moments) - 1:
        m1, m2 = moments[i], moments[i + 1]
        # Ops from each moment
        m1_ops = list(m1.operations)
        m2_ops = list(m2.operations)

        # Ops to swap
        to_move_to_m2 = []
        to_move_to_m1 = []

        # Track which ops in m2 have been swapped
        swapped_m2_indices = set()

        for idx1, op1 in enumerate(m1_ops):
            for idx2, op2 in enumerate(m2_ops):
                if idx2 in swapped_m2_indices:
                    continue
                if cirq.commutes(op1, op2, atol=1e-6):
                    to_move_to_m2.append(op1)
                    to_move_to_m1.append(op2)
                    swapped_m2_indices.add(idx2)
                    break

        # Remaining ops after swapping
        new_m1_ops = [op for op in m1_ops if op not in to_move_to_m2] + to_move_to_m1
        new_m2_ops = [op for idx, op in enumerate(m2_ops) if idx not in swapped_m2_indices] + to_move_to_m2

        # Check for overlapping ops in new moments and split if needed
        def split_ops_into_moments(ops):
            moments_list = []
            used_qubits = set()
            current_ops = []
            for op in ops:
                if any(q in used_qubits for q in op.qubits):
                    moments_list.append(cirq.Moment(current_ops))
                    current_ops = [op]
                    used_qubits = set(op.qubits)
                else:
                    current_ops.append(op)
                    used_qubits.update(op.qubits)
            if current_ops:
                moments_list.append(cirq.Moment(current_ops))
            return moments_list

        # Split moments if needed to avoid overlap
        new_m1_moments = split_ops_into_moments(new_m1_ops)
        new_m2_moments = split_ops_into_moments(new_m2_ops)

        # Add the new moments in place of m1 and m2
        new_moments.extend(new_m1_moments)
        new_moments.extend(new_m2_moments)

        i += 2

    # If odd number of moments, append the last one
    if i == len(moments) - 1:
        new_moments.append(moments[-1])

    return cirq.Circuit(new_moments)
    
# ---------------------------------
# 3.5. ZX-CALCULUS TRANSFORMATIONS
# ---------------------------------

def circuit_from_cirq(circuit: cirq.Circuit) -> zx.Circuit:
    zx_circ = zx.Circuit(MAX_QUBITS)
    for moment in circuit:
        for op in moment:
            gate = op.gate
            q = [q.x for q in op.qubits]
            if isinstance(gate, cirq.HPowGate) and np.isclose(gate.exponent, 1):
                zx_circ.add_gate("H", q[0])
            elif isinstance(gate, cirq.XPowGate):
                zx_circ.add_gate("XPhase", q[0], phase=Fraction(gate.exponent).limit_denominator(1000))
            elif isinstance(gate, cirq.YPowGate):
                pass  # PyZX does not support Y rotations directly
            elif isinstance(gate, cirq.CNotPowGate) and np.isclose(gate.exponent, 1):
                zx_circ.add_gate("CNOT", q[0], q[1])
    return zx_circ

def pyzx_to_cirq(pyzx_circuit):
    ops = []
    def get_qubits_used():
        max_index = 0
        for gate in pyzx_circuit.gates:
            targets = []
            if hasattr(gate, 'target'):
                t = gate.target
                if isinstance(t, (list, tuple)):
                    targets.extend(t)
                else:
                    targets.append(t)
            if hasattr(gate, 'control'):
                targets.append(gate.control)
            if targets:
                max_index = max(max_index, max(targets))
        return max_index + 1
    num_qubits = pyzx_circuit.n_qubits if hasattr(pyzx_circuit, 'n_qubits') else get_qubits_used()
    cirq_qubits = [cirq.LineQubit(i) for i in range(num_qubits)]
    for gate in pyzx_circuit.gates:
        name = gate.name.upper()
        if name == "ZPHASE":
            q = gate.target if isinstance(gate.target, int) else gate.target[0]
            ops.append(cirq.rz(gate.phase).on(cirq_qubits[q]))
        elif name == "XPHASE":
            q = gate.target if isinstance(gate.target, int) else gate.target[0]
            ops.append(cirq.rx(gate.phase).on(cirq_qubits[q]))
        elif name == "HAD":
            q = gate.target if isinstance(gate.target, int) else gate.target[0]
            ops.append(cirq.H(cirq_qubits[q]))
        elif name == "CNOT":
            ctrl = gate.control
            tgt = gate.target if isinstance(gate.target, int) else gate.target[0]
            ops.append(cirq.CNOT(cirq_qubits[ctrl], cirq_qubits[tgt]))
        elif name == "CZ":
            ctrl = gate.control
            tgt = gate.target if isinstance(gate.target, int) else gate.target[0]
            ops.append(cirq.CZ(cirq_qubits[ctrl], cirq_qubits[tgt]))
        else:
            pass  # or: print(f"Unrecognized gate {name}, skipping.")
    return cirq.Circuit(ops)

def apply_zx_simplification(circuit: cirq.Circuit) -> cirq.Circuit:
    zx_circ = circuit_from_cirq(circuit)
    g = zx_circ.to_graph()
    simplify.match_w_fusion_parallel(g)  # fuse some gates
    matches = simplify.match_ids(g)      # find identity pairs
    simplify.remove_ids(g, matches)      # remove them
    simplified = extract.extract_circuit(g)
    cirq_circ = pyzx_to_cirq(simplified)
    if len(list(cirq_circ.all_operations())) == 0:
        return circuit  # fallback if too much was removed
    return cirq_circ

# ------------------
# 4. CUSTOM GYM ENV
# ------------------

class QuantumPruneEnv(gym.Env):
    def __init__(self, base_circuit):
        super().__init__()
        self.original_circuit = base_circuit
        self.circuit = base_circuit.copy()
        self.action_space = spaces.Discrete(4)  # merge, cancel, commute, ZX
        self.observation_space = spaces.Box(low=0, high=1, shape=(11,), dtype=np.float32)
        self.max_steps = MAX_TEST_STEPS
        self.steps_taken = 0

    def reset(self, seed=None, options=None):
        self.circuit = self.original_circuit.copy()
        self.steps_taken = 0
        return self._encode_circuit(), {}

    def step(self, action):
        before = evaluate_circuit(self.circuit)
        if action == 0:
            self.circuit = apply_gate_merging(self.circuit)
        elif action == 1:
            self.circuit = apply_gate_cancellation(self.circuit)
        elif action == 2:
            self.circuit = apply_commutation(self.circuit)
        elif action == 3:
            self.circuit = apply_zx_simplification(self.circuit)
        after = evaluate_circuit(self.circuit)

        depth_delta = before['depth'] - after['depth']
        gate_delta = before['gate_count'] - after['gate_count']
        energy_delta = before['energy'] - after['energy']
        qubit_count_delta = before['qubit_count'] - after['qubit_count']
        reward = depth_delta + 0.8 * gate_delta +  energy_delta + qubit_count_delta
        if after['gate_count'] == 0: reward = -1
        self.steps_taken += 1
        done = self.steps_taken >= self.max_steps

        # Track metrics during training for Plot 1
        training_history['depth'].append(after['depth'])
        training_history['gate_count'].append(after['gate_count'])
        training_history['energy'].append(after['energy'])
        training_history['qubit_count'].append(after['qubit_count'])

        return self._encode_circuit(), reward, done, False, {}

    def _encode_circuit(self):
        stats = evaluate_circuit(self.circuit)
        return np.array([
            stats['depth'] / 100,
            stats['gate_count'] / 100,
            stats['energy'] / 100,
            stats['qubit_count'] / 100,
            len(self.circuit) / 100,
            self.steps_taken / self.max_steps
        ] + [0]*5, dtype=np.float32)

# ------------------------------
# 5. EVALUATION + VISUALIZATION
# ------------------------------

def evaluate_on_dataset_with_model(circuits, model):
    results = []
    for c in circuits:
        env = QuantumPruneEnv(c)
        obs, _ = env.reset()
        done = False
        while not done:
            action, _ = model.predict(obs, deterministic=True)
            obs, _, done, _, _ = env.step(action)
        before = evaluate_circuit(env.original_circuit)
        after = evaluate_circuit(env.circuit)
        results.append((before, after))
    return results

def plot_depth_comparison(results):
    before_energies = [r[0]['energy'] for r in results]
    after_energies = [r[1]['energy'] for r in results]
    plt.figure(figsize=(10, 5))
    plt.plot(before_energies, label='Before Pruning')
    plt.plot(after_energies, label='After Pruning')
    plt.xlabel("Circuit Index")
    plt.ylabel("Circuit Energy")
    plt.title("Circuit Energy Before and After RL Optimization")
    plt.legend()
    plt.grid(True)
    plt.tight_layout()
    plt.savefig("energy_comparison.png")
    plt.close()

def plot_rl_training_scatter(depths, gates, energies, qubit_counts):
    import matplotlib.pyplot as plt
    import numpy as np

    x = np.arange(0, len(depths)) * 10  # assuming logging every 10 epochs

    def plot_scatter(y, ylabel, filename):
        plt.figure(figsize=(8, 4))
        plt.scatter(x, y, s=8, alpha=0.6, c='brown', edgecolor='yellow')
        avg_y = np.mean(y)
        err_y = np.std(y) / np.sqrt(len(y))
        plt.axhline(avg_y, color='blue', label=f'⟨{ylabel}⟩ ≈ {avg_y:.2f} ± {err_y:.2f}')
        plt.xlabel("Epoch")
        plt.ylabel(ylabel)
        plt.title(f"{ylabel} During RL Training")
        plt.grid(True)
        plt.legend()
        plt.tight_layout()
        plt.savefig(filename)
        plt.close()

    plot_scatter(depths, "d", "train_depth_scatter.png")
    plot_scatter(gates, "n", "train_gate_scatter.png")
    plot_scatter(energies, "Energy", "train_energy_scatter.png")
    plot_scatter(qubit_counts, "qubit count", "train_qubit_count_scatter.png")

def plot_test_examples_5(test_logs, rounds, ylabel, filename):
    import matplotlib.pyplot as plt
    import numpy as np
    plt.figure(figsize=(8, 4))
    for y in test_logs:
        plt.plot(rounds, y, color='orange', linewidth=1.5, alpha=0.7)
    avg_curve = np.mean(test_logs, axis=0)
    plt.plot(rounds, avg_curve, color='blue', label=f"avg ≈ {avg_curve[-1]:.2f} ± {np.std(avg_curve):.2f}", linewidth=2.5)
    plt.xlabel("Transformation Round")
    plt.ylabel(ylabel)
    plt.title(f"{ylabel} During Testing (End of Training)")
    plt.grid(True)
    plt.legend()
    plt.tight_layout()
    plt.savefig(filename)
    plt.close()

def plot_percent_change_scatter(before_list, after_list, metric1, metric2, filename):
    import matplotlib.pyplot as plt
    import numpy as np

    x_change = []
    y_change = []

    for before, after in zip(before_list, after_list):
        x = (after[metric1] - before[metric1]) / before[metric1] * 100
        y = (after[metric2] - before[metric2]) / before[metric2] * 100
        x_change.append(x)
        y_change.append(y)

    plt.figure(figsize=(6, 6))
    plt.scatter(x_change, y_change, s=8, alpha=0.6, c='brown', edgecolor='yellow')
    plt.axhline(0, color='gray', linestyle='--')
    plt.axvline(0, color='gray', linestyle='--')
    plt.xlabel(f"Change in {metric1} (%)")
    plt.ylabel(f"Change in {metric2} (%)")
    plt.title(f"% Change: {metric1} vs {metric2}")
    plt.grid(True)
    plt.tight_layout()
    plt.savefig(filename)
    plt.close()

def get_training_stats(model):
    depth_vals = []
    gate_vals = []
    energy_vals = []
    qubit_count_vals = []

    env = BatchEnv(circuits)
    obs, _ = env.reset()

    for step in range(MAX_TRAIN_STEPS):
        action, _ = model.predict(obs, deterministic=True)
        obs, _, done, _, _ = env.step(action)

        if step % 10 == 0:
            evals = evaluate_circuit(env.env.circuit)
            depth_vals.append((step, evals['depth']))
            gate_vals.append((step, evals['gate_count']))
            energy_vals.append((step, evals['energy']))
            qubit_count_vals.append((step, evals['qubit_count']))

    return depth_vals, gate_vals, energy_vals, qubit_count_vals

def plot_training_stats(stats, title, ylabel, filename):
    steps, values = zip(*stats)
    avg = np.mean(values)
    std = np.std(values) / np.sqrt(len(values))

    plt.figure(figsize=(6, 4))
    plt.scatter(steps, values, s=1, alpha=0.6, c='brown')
    plt.plot(steps, [np.mean(values[:i+1]) for i in range(len(values))], label='moving average', color='blue')
    plt.xlabel("epoch")
    plt.ylabel(ylabel)
    plt.title(title)
    plt.grid(True)
    plt.legend()
    plt.annotate(f"⟨{ylabel}⟩ ≈ {avg:.2f} ± {std:.2f}", xy=(steps[-1], avg), xytext=(steps[-1] * 0.6, avg + 10), color='blue')
    plt.tight_layout()
    plt.savefig(filename)
    plt.close()

def plot_in_game_progress(circuits, model, metric='depth', filename=''):
    curves = []
    for i, circ in enumerate(circuits[:5]):
        env = QuantumPruneEnv(circ)
        obs, _ = env.reset()
        values = []
        done = False
        while not done:
            val = evaluate_circuit(env.circuit)[metric]
            values.append(val)
            action, _ = model.predict(obs, deterministic=True)
            obs, _, done, _, _ = env.step(action)
        curves.append(values)

    max_len = max(len(c) for c in curves)
    avg_curve = np.mean([np.pad(c, (0, max_len - len(c)), constant_values=c[-1]) for c in curves], axis=0)

    plt.figure(figsize=(6, 4))
    for c in curves:
        plt.plot(c, color='orange', alpha=0.8)
    plt.plot(avg_curve, label='average', color='blue')
    plt.xlabel("transformation round")
    plt.ylabel(metric)
    plt.title(f"In-Game Progress of 5 Circuits ({metric})")
    avg_val = np.mean([c[-1] for c in curves])
    std_val = np.std([c[-1] for c in curves]) / np.sqrt(5)
    plt.annotate(f"⟨{metric}⟩ = {avg_val:.2f} ± {std_val:.2f}", xy=(len(avg_curve), avg_val), xytext=(0.6*len(avg_curve), avg_val + 5), color='blue')
    plt.legend()
    plt.grid(True)
    plt.tight_layout()
    plt.savefig(filename)
    plt.close()

def percent_delta(before, after, key):
        return 100 * (after[key] - before[key]) / before[key]

def plot_percent_scatter(results, key_x, key_y, label, filename):
    x = [percent_delta(b, a, key_x) for b, a in results]
    y = [percent_delta(b, a, key_y) for b, a in results]

    plt.figure(figsize=(5, 5))
    plt.scatter(x, y, alpha=0.6, c='yellow', edgecolor='brown', s=8)
    plt.axvline(0, color='gray')
    plt.axhline(0, color='gray')
    plt.xlabel(f"Δ {key_x} (%)")
    plt.ylabel(f"Δ {key_y} (%)")
    plt.title(label)
    plt.grid(True)
    plt.tight_layout()
    plt.savefig(filename)
    plt.close()


# ---------------
# 6. MAIN SCRIPT
# ---------------
sns.set(style="whitegrid")

if __name__ == '__main__':
    from stable_baselines3 import PPO
    from stable_baselines3.common.env_util import make_vec_env

    print("[1/4] Generating training circuits (small run)...")
    generate_dataset(MAX_TRAIN_CIRCUITS, path='train_set/')

    print("[2/4] Loading training circuits...")
    circuits = load_dataset('train_set/', limit=MAX_TRAIN_CIRCUITS)

    class BatchEnv(gym.Env):
        def __init__(self, circuits):
            self.circuits = circuits
            self.index = 0
            self.env = QuantumPruneEnv(self.circuits[self.index])
            self.action_space = self.env.action_space
            self.observation_space = self.env.observation_space

        def reset(self, seed=None, options=None):
            self.index = (self.index + 1) % len(self.circuits)
            self.env = QuantumPruneEnv(self.circuits[self.index])
            return self.env.reset()

        def step(self, action):
            return self.env.step(action)

    training_history = {
        'depth': [],
        'gate_count': [],
        'energy': [],
        'qubit_count': []
    }
    print("[3/4] Training PPO model (short run: 50k steps)...")
    vec_env = make_vec_env(lambda: BatchEnv(circuits), n_envs=4)
    model = PPO("MlpPolicy", vec_env, verbose=1)
    model.learn(total_timesteps=MAX_TRAIN_STEPS)

    depths, gates, energies, qubit_counts = get_training_stats(model)
    plot_training_stats(depths, "RL Training Progress (Depth)", "d", "train_depth.png")
    plot_training_stats(gates, "RL Training Progress (Gate Count)", "n", "train_gate.png")
    plot_training_stats(energies, "RL Training Progress (Energy)", "E", "train_energy.png")
    plot_training_stats(qubit_counts, "RL Training Progress (Qubit Count)", "qubit count", "train_qubit_count.png")

    print("[4/4] Generating and evaluating test circuits...")
    generate_dataset(MAX_TEST_CIRCUITS, path='test_set/')
    eval_circuits = load_dataset('test_set/', limit=MAX_TEST_CIRCUITS)
    results = evaluate_on_dataset_with_model(eval_circuits, model)

    plot_in_game_progress(eval_circuits, model, metric='depth', filename='test_depth.png')
    plot_in_game_progress(eval_circuits, model, metric='gate_count', filename='test_gate.png')
    plot_in_game_progress(eval_circuits, model, metric='energy', filename='test_energy.png')
    plot_in_game_progress(eval_circuits, model, metric='qubit_count', filename='test_qubit_count.png')

    before_avg_depth = np.mean([r[0]['depth'] for r in results])
    after_avg_depth = np.mean([r[1]['depth'] for r in results])
    print(f"✔ Evaluation complete. Avg depth before: {before_avg_depth:.2f}, after: {after_avg_depth:.2f}")

    before_avg_qubit_count = np.mean([r[0]['qubit_count'] for r in results])
    after_avg_qubit_count = np.mean([r[1]['qubit_count'] for r in results])
    print(f"✔ Evaluation complete. Avg qubit_count before: {before_avg_qubit_count:.2f}, after: {after_avg_qubit_count:.2f}")    

    before_avg_energy = np.mean([r[0]['energy'] for r in results])
    after_avg_energy = np.mean([r[1]['energy'] for r in results])
    print(f"✔ Evaluation complete. Avg energy before: {before_avg_energy:.2f}, after: {after_avg_energy:.2f}")

    print(f"Depth decreased by {(before_avg_depth - after_avg_depth) / before_avg_depth * 100:.2f}%")
    print(f"Qubit count decreased by {(before_avg_qubit_count - after_avg_qubit_count) / before_avg_qubit_count * 100:.2f}%")
    print(f"Energy decreased by {(before_avg_energy - after_avg_energy) / before_avg_energy * 100:.2f}%")
    print("📊 Saving depth comparison plot to depth_comparison.png...")

    plot_percent_scatter(results, 'depth', 'energy', "RL Agent (600 rounds)", "percent_change_energy_vs_depth_rl.png")
    plot_percent_scatter(results, 'qubit_count', 'energy', "RL Agent (600 rounds)", "percent_change_energy_vs_qubit_count_rl.png")
    plot_depth_comparison(results)
    print("✅ All done!")<|MERGE_RESOLUTION|>--- conflicted
+++ resolved
@@ -68,13 +68,8 @@
 # ----------------------
 
 def evaluate_circuit(circuit):
-<<<<<<< HEAD
-# B!: The energy is calculated as (qubit # * gate depth * coefficient)
-# verified 
-=======
 # Semantic error. The energy is calculated as (qubit # * gate depth * coefficient)
-# Verified
->>>>>>> 88e11888
+# Verified 
 
 # B!: qubit count calculation must be incorporated
 # verified 
